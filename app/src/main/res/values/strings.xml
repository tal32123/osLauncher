﻿<resources>
    <string name="app_name">TALauncher</string>
    <string name="focus_mode">Focus Mode</string>
    <string name="usage_insights">Usage Insights</string>
    <string name="settings">Settings</string>
    <string name="essential_apps">Essential Apps</string>
    <string name="distracting_apps">Distracting Apps</string>
    <string name="search_apps">Search</string>
    <string name="time_spent_today">Time spent today</string>
    <string name="enable_focus_mode">Enable Focus Mode</string>
    <string name="disable_focus_mode">Disable Focus Mode</string>
    <string name="app_blocked">This app is blocked in Focus Mode</string>
    <string name="why_open_app">Why do you want to open this app?</string>
    <string name="continue_to_app">Continue to App</string>
    <string name="uninstall_permission_required">Enable &quot;Uninstall other apps&quot; access so %1$s can remove apps.</string>
    <string name="rename_app_action_label">Rename app</string>
    <string name="rename_app_action_description">Change how this app is displayed in TALauncher.</string>
    <string name="rename_app_dialog_title">Rename %1$s</string>
    <string name="rename_app_dialog_description">Pick a name that feels right. This only changes how the app appears inside TALauncher.</string>
    <string name="rename_app_dialog_field_label">New name</string>
    <string name="rename_app_dialog_placeholder">Enter a new name</string>
    <string name="rename_app_dialog_supporting_text">You can reset the name anytime from this menu.</string>
    <string name="rename_app_dialog_confirm">Save</string>
    <string name="home_search_placeholder">Search apps, contacts, and web...</string>
    <string name="home_search_clear">Clear</string>
    <string name="home_search_no_results">No apps match your search.</string>
    <string name="contact_permission_required_title">Allow contact access</string>
    <string name="contact_permission_required_message">To find people quickly, allow TALauncher to read your contacts.</string>
    <string name="contact_permission_required_confirm">Grant access</string>
    <string name="contact_permission_required_dismiss">Not now</string>
    <string name="contact_permission_missing_hint">Grant contact access to call or message contacts from search.</string>
    <string name="onboarding_default_launcher_settings_unavailable">Unable to open launcher settings on this device. Please set TALauncher as your default home app from system settings.</string>
    <string-array name="motivational_quotes">
        <item>Every tap is a choiceâ€”make it count.</item>
        <item>Stay focused on what truly matters right now.</item>
        <item>Small mindful actions create lasting change.</item>
        <item>Progress is made one focused moment at a time.</item>
        <item>Your attention is your most valuable resource.</item>
        <item>Choose intention over impulse.</item>
        <item>The best time to focus is now.</item>
        <item>Quality over quantity in everything you do.</item>
        <item>Mindful usage leads to meaningful outcomes.</item>
        <item>Every pause is an opportunity to refocus.</item>
        <item>Your future self will thank you for this choice.</item>
        <item>Deep work creates lasting impact.</item>
        <item>Distraction is the enemy of excellence.</item>
        <item>Focus on one thing, do it well.</item>
        <item>Time spent mindfully is time well invested.</item>
        <item>Choose growth over instant gratification.</item>
        <item>Your goals deserve your full attention.</item>
        <item>Small consistent actions build great habits.</item>
        <item>Be present in this moment.</item>
        <item>Clarity comes from focused thinking.</item>
        <item>Every moment of focus is a victory.</item>
        <item>Discipline in small things leads to big results.</item>
        <item>Your productivity reflects your priorities.</item>
        <item>Stay committed to your vision.</item>
        <item>Focused effort beats scattered energy.</item>
        <item>The path to mastery requires sustained attention.</item>
        <item>Choose purpose over pleasure.</item>
        <item>Your dreams need your dedicated focus.</item>
        <item>Excellence requires eliminating the non-essential.</item>
        <item>Make this session count toward your bigger goals.</item>
        <item>Mindful breaks lead to better performance.</item>
        <item>Your concentration is a skill worth developing.</item>
        <item>Success comes to those who stay focused longest.</item>
    </string-array>
    <string name="settings_recent_apps_limit_title">Recent apps section</string>
    <string name="settings_recent_apps_limit_hidden">Recent apps section hidden</string>
    <string name="settings_recent_apps_limit_summary_single">Showing 1 recent app</string>
    <string name="settings_recent_apps_limit_summary_plural">Showing %1$d recent apps</string>

    <!-- Theme Settings -->
    <string name="theme_settings_title">Theme &amp; Appearance</string>
    <string name="theme_mode_title">Theme Mode</string>
    <string name="theme_mode_subtitle">Choose between light, dark, or system theme</string>
    <string name="theme_mode_system">System</string>
    <string name="theme_mode_light">Light</string>
    <string name="theme_mode_dark">Dark</string>

    <string name="color_palette_title">Color Palette</string>
    <string name="color_palette_subtitle">Choose your preferred color scheme</string>
    <string name="color_palette_default">Default</string>
    <string name="color_palette_warm">Warm</string>
    <string name="color_palette_cool">Cool</string>
    <string name="color_palette_nature">Nature</string>
    <string name="color_palette_oceanic">Oceanic</string>
    <string name="color_palette_sunset">Sunset</string>
    <string name="color_palette_lavender">Lavender</string>
    <string name="color_palette_cherry">Cherry</string>
    <string name="color_palette_custom">Custom</string>
    <string name="color_palette_custom_badge">Custom</string>

    <string name="color_palette_preview_title">Preview</string>
    <string name="color_palette_preview_primary">Primary</string>
    <string name="color_palette_preview_secondary">Secondary</string>
    <string name="color_palette_preview_background">Background</string>

    <string name="wallpaper_settings_title">Wallpaper &amp; Background</string>
    <string name="wallpaper_blur_title">Wallpaper Blur</string>
    <string name="wallpaper_opacity_title">Wallpaper Opacity</string>
    <string name="custom_wallpaper_title">Custom Wallpaper</string>
    <string name="custom_wallpaper_choose">Choose Image</string>
    <string name="custom_wallpaper_using">Using custom wallpaper</string>
    <string name="custom_wallpaper_system">Using system wallpaper</string>

    <string name="visual_effects_title">Visual Effects</string>
    <string name="glassmorphism_title">Glassmorphism Effects</string>
    <string name="glassmorphism_subtitle">Enable translucent glass-like surfaces</string>
    <string name="animations_title">Smooth Animations</string>
    <string name="animations_subtitle">Enable fluid UI transitions and animations</string>

    <string name="layout_density_title">Layout &amp; Density</string>
    <string name="ui_density_title">UI Density</string>
    <string name="ui_density_compact">Compact</string>
    <string name="ui_density_comfortable">Comfortable</string>
    <string name="ui_density_spacious">Spacious</string>

    <!-- Theme accessibility descriptions -->
    <string name="theme_mode_toggle_description">Toggle between light and dark theme</string>
    <string name="color_palette_button_description">Select %1$s color palette</string>
    <string name="theme_preview_description">Theme preview showing primary, secondary and background colors</string>

    <!-- Settings General -->
    <string name="settings_tab_general">General</string>
    <string name="settings_tab_ui_theme">UI &amp; Theme</string>
    <string name="settings_tab_distracting_apps">Distracting Apps</string>
    <string name="settings_tab_usage_insights">Usage Insights</string>

    <string name="settings_focus_productivity">Focus &amp; Productivity</string>
    <string name="settings_time_limit_dialog_title">Time Limit Dialog</string>
    <string name="settings_time_limit_dialog_subtitle">Show a reminder before opening distracting apps</string>

    <string name="settings_contact_actions">Contact Actions</string>
    <string name="settings_show_phone_action_title">Show Phone Action</string>
    <string name="settings_show_phone_action_subtitle">Show a button to call the contact</string>
    <string name="settings_show_message_action_title">Show Message Action</string>
    <string name="settings_show_message_action_subtitle">Show a button to message the contact</string>
    <string name="settings_show_whatsapp_action_title">Show WhatsApp Action</string>
    <string name="settings_show_whatsapp_action_subtitle">Show a button to message the contact on WhatsApp</string>

    <string name="settings_weather">Weather</string>
    <string name="settings_weather_display_options">Display Options</string>
    <string name="settings_weather_temperature_unit">Temperature Unit</string>
    <string name="settings_weather_location_required">Location permission required for weather</string>

    <string name="settings_build_information">Build Information</string>
    <string name="settings_build_commit">Commit: %1$s</string>
    <string name="settings_build_branch">Branch: %1$s</string>
    <string name="settings_build_time">Built: %1$s</string>

    <!-- Distracting Apps Settings -->
    <string name="settings_default_time_limit">Default Time Limit</string>
    <string name="settings_default_time_limit_subtitle">This limit applies to every distracting app unless you set a custom value.</string>
    <string name="settings_default_time_limit_custom_hint">Tap the stopwatch icon next to an app to set a custom limit.</string>

    <string name="settings_time_limit_dialog_title_app">Time limit for %1$s</string>
    <string name="settings_time_limit_dialog_message">Choose how long you\'ll allow yourself in this app before TALauncher reminds you.</string>
    <string name="settings_time_limit_dialog_minutes_label">Minutes</string>
    <string name="settings_time_limit_dialog_use_default">Use default (%1$s)</string>
    <string name="settings_time_limit_dialog_error">Enter a number between 5 and 480.</string>
    <string name="settings_time_limit_dialog_using_default">Currently using the default limit.</string>
    <string name="settings_time_limit_dialog_save">Save</string>
    <string name="settings_time_limit_dialog_cancel">Cancel</string>

    <string name="settings_distracting_apps_title">Distracting Apps</string>
    <string name="settings_distracting_apps_subtitle">Apps that require friction barriers and prompts</string>
    <string name="settings_app_time_limit">Limit: %1$d min</string>
    <string name="settings_app_time_limit_default">Limit: %1$d min (default)</string>
    <string name="settings_edit_time_limit_description">Edit time limit</string>

    <string name="settings_search_placeholder">Search</string>
    <string name="settings_search_clear">Clear</string>

    <!-- UI Theme Settings -->
    <string name="settings_app_icons">App Icons</string>
    <string name="settings_app_icons_subtitle">Choose how icons appear beside app names</string>

    <string name="settings_show_wallpaper_title">Show Device Wallpaper</string>
    <string name="settings_show_wallpaper_subtitle">Display your device wallpaper as background</string>
    <string name="settings_background_color">Background Color</string>
    <string name="settings_background_system">System</string>
    <string name="settings_background_black">Black</string>
    <string name="settings_background_white">White</string>

    <!-- Home Screen -->
    <string name="home_recent_apps_section">Recent Apps</string>
    <string name="home_all_apps_section">All Apps</string>
    <string name="home_other_apps_title">Other Apps</string>
    <string name="home_other_apps_show">Show</string>
    <string name="home_other_apps_hide">Hide</string>
    <string name="home_other_apps_summary_single">1 app hidden from the main list.</string>
    <string name="home_other_apps_summary_plural">%1$d apps hidden from the main list.</string>
    <string name="home_other_apps_hint">Tap to reveal these hidden apps.</string>
    <string name="home_recent_badge">Recent</string>
    <string name="home_pinned_badge">Pinned</string>

    <!-- App Action Dialog -->
    <string name="app_action_dialog_choose">Choose an action:</string>
    <string name="app_action_dialog_cancel">Cancel</string>
    <string name="app_action_unhide_label">Unhide app</string>
    <string name="app_action_unhide_description">Move this app back to the main list.</string>
    <string name="app_action_hide_label">Hide app</string>
    <string name="app_action_hide_description">Move this app to the hidden list.</string>
    <string name="app_action_mark_distracting_label">Mark as distracting</string>
    <string name="app_action_mark_distracting_description">Add friction before opening this app.</string>
    <string name="app_action_unmark_distracting_label">Remove distracting label</string>
    <string name="app_action_unmark_distracting_description">Stop showing friction for this app.</string>
    <string name="app_action_info_label">View app info</string>
    <string name="app_action_info_description">Open the system settings page for this app.</string>
    <string name="app_action_uninstall_label">Uninstall app</string>
    <string name="app_action_uninstall_description">Remove this app from your device.</string>
<<<<<<< HEAD
    
    <!-- Sidebar (Alphabet Index) Settings -->
    <string name="settings_sidebar_title">Sidebar</string>
    <string name="settings_sidebar_subtitle">Control how the alphabetical sidebar feels</string>
    <string name="settings_sidebar_active_scale">Active letter size</string>
    <string name="settings_sidebar_popout">Active letter pop-out</string>
    <string name="settings_sidebar_wave_spread">Wave effect size</string>
=======

    <!-- Onboarding (revamped wizard) -->
    <string name="onboarding_title_welcome">Welcome to %1$s</string>
    <string name="onboarding_subtitle_tagline">A minimalist launcher for calmer, more intentional use</string>
    <string name="onboarding_step_default_title">Set as Default Launcher</string>
    <string name="onboarding_step_default_desc">Make %1$s your default home screen</string>
    <string name="onboarding_step_usage_title">Usage Statistics Permission</string>
    <string name="onboarding_step_usage_desc">Allow access to usage stats to show insights and mindful nudges</string>
    <string name="onboarding_step_contacts_title">Contacts Permission</string>
    <string name="onboarding_step_contacts_desc">Let TALauncher access your contacts for quick calling</string>
    <string name="onboarding_step_location_title">Location Permission</string>
    <string name="onboarding_step_location_desc">Enable weather details on your home screen</string>

    <string name="onboarding_appearance_title">Appearance</string>
    <string name="completed">Completed</string>
    <string name="onboarding_action_set_default">Set as Default</string>
    <string name="onboarding_action_grant_permission">Grant Permission</string>
    <string name="skip_for_now">Skip for now</string>
    <string name="next">Next</string>
    <string name="back">Back</string>
    <string name="finish">Finish</string>
>>>>>>> e5f0ab13
</resources>
<|MERGE_RESOLUTION|>--- conflicted
+++ resolved
@@ -1,4 +1,4 @@
-﻿<resources>
+<resources>
     <string name="app_name">TALauncher</string>
     <string name="focus_mode">Focus Mode</string>
     <string name="usage_insights">Usage Insights</string>
@@ -31,7 +31,7 @@
     <string name="contact_permission_missing_hint">Grant contact access to call or message contacts from search.</string>
     <string name="onboarding_default_launcher_settings_unavailable">Unable to open launcher settings on this device. Please set TALauncher as your default home app from system settings.</string>
     <string-array name="motivational_quotes">
-        <item>Every tap is a choiceâ€”make it count.</item>
+        <item>Every tap is a choice—make it count.</item>
         <item>Stay focused on what truly matters right now.</item>
         <item>Small mindful actions create lasting change.</item>
         <item>Progress is made one focused moment at a time.</item>
@@ -210,7 +210,7 @@
     <string name="app_action_info_description">Open the system settings page for this app.</string>
     <string name="app_action_uninstall_label">Uninstall app</string>
     <string name="app_action_uninstall_description">Remove this app from your device.</string>
-<<<<<<< HEAD
+
     
     <!-- Sidebar (Alphabet Index) Settings -->
     <string name="settings_sidebar_title">Sidebar</string>
@@ -218,7 +218,7 @@
     <string name="settings_sidebar_active_scale">Active letter size</string>
     <string name="settings_sidebar_popout">Active letter pop-out</string>
     <string name="settings_sidebar_wave_spread">Wave effect size</string>
-=======
+
 
     <!-- Onboarding (revamped wizard) -->
     <string name="onboarding_title_welcome">Welcome to %1$s</string>
@@ -240,5 +240,5 @@
     <string name="next">Next</string>
     <string name="back">Back</string>
     <string name="finish">Finish</string>
->>>>>>> e5f0ab13
+
 </resources>

package com.talauncher.utils

<<<<<<< HEAD
=======
import android.app.AppOpsManager
>>>>>>> 8d839c65
import android.app.usage.UsageStatsManager
import android.content.Context
import android.content.Intent
import android.content.pm.PackageManager
import com.talauncher.data.model.AppUsage
import java.util.*
import kotlinx.coroutines.Dispatchers
import kotlinx.coroutines.withContext

class UsageStatsHelper(
    private val context: Context,
    private val permissionsHelper: PermissionsHelper
) {

<<<<<<< HEAD
    fun getTodayUsageStats(): List<AppUsage> {
        if (!permissionsHelper.hasUsageStatsPermission()) {
            return emptyList()
=======
    suspend fun getTodayUsageStats(): List<AppUsage> = withContext(Dispatchers.IO) {
        if (!hasUsageStatsPermission()) {
            return@withContext emptyList()
>>>>>>> 8d839c65
        }

        val usageStatsManager = context.getSystemService(Context.USAGE_STATS_SERVICE) as UsageStatsManager
        val calendar = Calendar.getInstance()
        val endTime = calendar.timeInMillis

        calendar.set(Calendar.HOUR_OF_DAY, 0)
        calendar.set(Calendar.MINUTE, 0)
        calendar.set(Calendar.SECOND, 0)
        calendar.set(Calendar.MILLISECOND, 0)
        val startTime = calendar.timeInMillis

        val usageStats = usageStatsManager.queryUsageStats(
            UsageStatsManager.INTERVAL_DAILY,
            startTime,
            endTime
        )

        usageStats?.mapNotNull { stats ->
            if (stats.totalTimeInForeground > 0) {
                AppUsage(
                    packageName = stats.packageName,
                    timeInForeground = stats.totalTimeInForeground
                )
            } else null
        } ?: emptyList()
    }

<<<<<<< HEAD
    fun getPast48HoursUsageStats(): List<AppUsage> {
        if (!permissionsHelper.hasUsageStatsPermission()) {
            return emptyList()
=======
    suspend fun getPast48HoursUsageStats(): List<AppUsage> = withContext(Dispatchers.IO) {
        if (!hasUsageStatsPermission()) {
            return@withContext emptyList()
>>>>>>> 8d839c65
        }

        val usageStatsManager = context.getSystemService(Context.USAGE_STATS_SERVICE) as UsageStatsManager
        val endTime = System.currentTimeMillis()
        val startTime = endTime - (48 * 60 * 60 * 1000L) // 48 hours ago

        val usageStats = usageStatsManager.queryUsageStats(
            UsageStatsManager.INTERVAL_DAILY,
            startTime,
            endTime
        )

        // Group by package name and sum usage times across multiple days
        val packageUsageMap = mutableMapOf<String, Long>()

        usageStats?.forEach { stats ->
            if (stats.totalTimeInForeground > 0) {
                packageUsageMap[stats.packageName] =
                    (packageUsageMap[stats.packageName] ?: 0) + stats.totalTimeInForeground
            }
        }

        packageUsageMap.map { (packageName, totalTime) ->
            AppUsage(
                packageName = packageName,
                timeInForeground = totalTime
            )
        }
    }

    suspend fun getTopUsedApps(limit: Int = 5): List<AppUsage> {
        return getPast48HoursUsageStats()
            .sortedByDescending { it.timeInForeground }
            .take(limit)
            .filter { it.timeInForeground > 0 }
    }

    fun isDefaultLauncher(): Boolean {
        return try {
            val intent = Intent(Intent.ACTION_MAIN).apply {
                addCategory(Intent.CATEGORY_HOME)
            }
            val resolveInfo = context.packageManager.resolveActivity(
                intent,
                PackageManager.MATCH_DEFAULT_ONLY
            )
            resolveInfo?.activityInfo?.packageName == context.packageName
        } catch (e: Exception) {
            false
        }
    }

    fun getAppName(packageName: String): String? {
        return try {
            val packageManager = context.packageManager
            val applicationInfo = packageManager.getApplicationInfo(packageName, 0)
            packageManager.getApplicationLabel(applicationInfo).toString()
        } catch (e: PackageManager.NameNotFoundException) {
            null
        }
    }
}<|MERGE_RESOLUTION|>--- conflicted
+++ resolved
@@ -1,13 +1,12 @@
 package com.talauncher.utils
 
-<<<<<<< HEAD
-=======
 import android.app.AppOpsManager
->>>>>>> 8d839c65
 import android.app.usage.UsageStatsManager
 import android.content.Context
 import android.content.Intent
 import android.content.pm.PackageManager
+import android.os.Build
+import android.os.Process
 import com.talauncher.data.model.AppUsage
 import java.util.*
 import kotlinx.coroutines.Dispatchers
@@ -18,15 +17,27 @@
     private val permissionsHelper: PermissionsHelper
 ) {
 
-<<<<<<< HEAD
-    fun getTodayUsageStats(): List<AppUsage> {
+    fun hasUsageStatsPermission(): Boolean {
+        val appOps = context.getSystemService(Context.APP_OPS_SERVICE) as AppOpsManager
+        val mode = if (Build.VERSION.SDK_INT >= Build.VERSION_CODES.Q) {
+            appOps.unsafeCheckOpNoThrow(
+                AppOpsManager.OPSTR_GET_USAGE_STATS,
+                Process.myUid(),
+                context.packageName
+            )
+        } else {
+            appOps.checkOpNoThrow(
+                AppOpsManager.OPSTR_GET_USAGE_STATS,
+                Process.myUid(),
+                context.packageName
+            )
+        }
+        return mode == AppOpsManager.MODE_ALLOWED
+    }
+
+    suspend fun getTodayUsageStats(): List<AppUsage> = withContext(Dispatchers.IO) {
         if (!permissionsHelper.hasUsageStatsPermission()) {
-            return emptyList()
-=======
-    suspend fun getTodayUsageStats(): List<AppUsage> = withContext(Dispatchers.IO) {
-        if (!hasUsageStatsPermission()) {
             return@withContext emptyList()
->>>>>>> 8d839c65
         }
 
         val usageStatsManager = context.getSystemService(Context.USAGE_STATS_SERVICE) as UsageStatsManager
@@ -55,15 +66,9 @@
         } ?: emptyList()
     }
 
-<<<<<<< HEAD
-    fun getPast48HoursUsageStats(): List<AppUsage> {
+    suspend fun getPast48HoursUsageStats(): List<AppUsage> = withContext(Dispatchers.IO) {
         if (!permissionsHelper.hasUsageStatsPermission()) {
-            return emptyList()
-=======
-    suspend fun getPast48HoursUsageStats(): List<AppUsage> = withContext(Dispatchers.IO) {
-        if (!hasUsageStatsPermission()) {
             return@withContext emptyList()
->>>>>>> 8d839c65
         }
 
         val usageStatsManager = context.getSystemService(Context.USAGE_STATS_SERVICE) as UsageStatsManager

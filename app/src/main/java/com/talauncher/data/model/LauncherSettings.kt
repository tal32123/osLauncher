--- conflicted
+++ resolved
@@ -34,11 +34,8 @@
 
     // New 2025 minimalist UI customization options
     val colorPalette: ColorPaletteOption = ColorPaletteOption.DEFAULT,
-<<<<<<< HEAD
     val customColorOption: String? = null, // Selected custom color from ColorPalettes.CustomColorOptions
-=======
     val themeMode: ThemeModeOption = ThemeModeOption.SYSTEM, // System, Light, or Dark theme
->>>>>>> 43aafb19
     val wallpaperBlurAmount: Float = 0f, // 0.0 (no blur) to 1.0 (max blur)
     val enableGlassmorphism: Boolean = true, // Enable glass-like translucent effects
     val uiDensity: UiDensityOption = UiDensityOption.COMFORTABLE,

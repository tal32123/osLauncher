package com.talauncher.data.model

import androidx.room.Entity
import androidx.room.PrimaryKey


@Entity(tableName = "launcher_settings")
data class LauncherSettings(
    @PrimaryKey val id: Int = 1,
    val showTimeOnHomeScreen: Boolean = true,
    val showDateOnHomeScreen: Boolean = true,
    val isOnboardingCompleted: Boolean = false,
    val backgroundColor: String = "system", // "system", "black", "white", or hex color
    val enableHapticFeedback: Boolean = true,
    val showWallpaper: Boolean = true, // Whether to show device wallpaper or solid background
    val enableTimeLimitPrompt: Boolean = false, // Whether to prompt for time limits on app launch
    val recentAppsLimit: Int = 10, // Number of recent apps to show in insights
    val defaultTimeLimitMinutes: Int = 30, // Default time limit applied to distracting apps
    val showPhoneAction: Boolean = true,
    val showMessageAction: Boolean = true,
    val showWhatsAppAction: Boolean = true,
    val weatherDisplay: WeatherDisplayOption = WeatherDisplayOption.DAILY,
    val weatherTemperatureUnit: WeatherTemperatureUnit = WeatherTemperatureUnit.CELSIUS,
    val weatherLocationLat: Double? = null,
    val weatherLocationLon: Double? = null,
    val buildCommitHash: String? = null,
    val buildCommitMessage: String? = null,
    val buildCommitDate: String? = null,
    val buildBranch: String? = null,
    val buildTime: String? = null,

    // New 2025 minimalist UI customization options
    val colorPalette: ColorPaletteOption = ColorPaletteOption.DEFAULT,
    val appIconStyle: AppIconStyleOption = AppIconStyleOption.ORIGINAL,
    val customColorOption: String? = null, // Selected custom color from ColorPalettes.CustomColorOptions
    val customPrimaryColor: String? = null, // Custom primary color (hex)
    val customSecondaryColor: String? = null, // Custom secondary color (hex)
    val themeMode: ThemeModeOption = ThemeModeOption.SYSTEM, // System, Light, or Dark theme
    val wallpaperBlurAmount: Float = 0f, // 0.0 (no blur) to 1.0 (max blur)
    val enableGlassmorphism: Boolean = true, // Enable glass-like translucent effects
    val uiDensity: UiDensityOption = UiDensityOption.COMPACT,
    val cardCornerRadius: Int = 12, // Corner radius for cards in dp (8-24)
    val enableDynamicColors: Boolean = false, // Use Material You dynamic colors when available
    val backgroundOpacity: Float = 1.0f, // Background opacity when wallpaper is shown (0.0-1.0)
    val customWallpaperPath: String? = null, // Path to custom wallpaper image
    val accentColor: String? = null, // Custom accent color override (hex)
    val fontScale: Float = 1.0f, // Text size scaling factor (0.8-1.4)
    val enableAnimations: Boolean = true, // Enable smooth UI animations
<<<<<<< HEAD
    val cardElevation: Int = 2, // Card elevation in dp (0-8)

    // App section display settings
    val pinnedAppsLayout: AppSectionLayoutOption = AppSectionLayoutOption.LIST,
    val pinnedAppsDisplayStyle: AppDisplayStyleOption = AppDisplayStyleOption.ICON_AND_TEXT,
    val pinnedAppsIconColor: IconColorOption = IconColorOption.ORIGINAL,

    val recentAppsLayout: AppSectionLayoutOption = AppSectionLayoutOption.LIST,
    val recentAppsDisplayStyle: AppDisplayStyleOption = AppDisplayStyleOption.ICON_AND_TEXT,
    val recentAppsIconColor: IconColorOption = IconColorOption.ORIGINAL,

    val allAppsLayout: AppSectionLayoutOption = AppSectionLayoutOption.LIST,
    val allAppsDisplayStyle: AppDisplayStyleOption = AppDisplayStyleOption.ICON_AND_TEXT,
    val allAppsIconColor: IconColorOption = IconColorOption.ORIGINAL
=======
    val cardElevation: Int = 2 // Card elevation in dp (0-8)

    ,
    // Sidebar (Alphabet Index) customization
    // How large the active letter scales (1.0 = no scale)
    val sidebarActiveScale: Float = 1.4f,
    // How far the active letter pops out in dp (0 = no offset)
    val sidebarPopOutDp: Int = 16,
    // Controls how far the wave effect spreads to neighbor letters (higher = farther)
    val sidebarWaveSpread: Float = 1.5f
>>>>>>> b7246131
)<|MERGE_RESOLUTION|>--- conflicted
+++ resolved
@@ -46,7 +46,6 @@
     val accentColor: String? = null, // Custom accent color override (hex)
     val fontScale: Float = 1.0f, // Text size scaling factor (0.8-1.4)
     val enableAnimations: Boolean = true, // Enable smooth UI animations
-<<<<<<< HEAD
     val cardElevation: Int = 2, // Card elevation in dp (0-8)
 
     // App section display settings
@@ -60,11 +59,8 @@
 
     val allAppsLayout: AppSectionLayoutOption = AppSectionLayoutOption.LIST,
     val allAppsDisplayStyle: AppDisplayStyleOption = AppDisplayStyleOption.ICON_AND_TEXT,
-    val allAppsIconColor: IconColorOption = IconColorOption.ORIGINAL
-=======
-    val cardElevation: Int = 2 // Card elevation in dp (0-8)
+    val allAppsIconColor: IconColorOption = IconColorOption.ORIGINAL,
 
-    ,
     // Sidebar (Alphabet Index) customization
     // How large the active letter scales (1.0 = no scale)
     val sidebarActiveScale: Float = 1.4f,
@@ -72,5 +68,4 @@
     val sidebarPopOutDp: Int = 16,
     // Controls how far the wave effect spreads to neighbor letters (higher = farther)
     val sidebarWaveSpread: Float = 1.5f
->>>>>>> b7246131
 )
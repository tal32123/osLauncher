--- conflicted
+++ resolved
@@ -131,15 +131,14 @@
         updateSettings(settings.copy(colorPalette = palette))
     }
 
-<<<<<<< HEAD
     suspend fun updateCustomColorOption(customColorOption: String?) {
         val settings = getSettingsSync()
         updateSettings(settings.copy(customColorOption = customColorOption))
-=======
+    }
+
     suspend fun updateThemeMode(mode: ThemeModeOption) {
         val settings = getSettingsSync()
         updateSettings(settings.copy(themeMode = mode))
->>>>>>> 43aafb19
     }
 
     suspend fun updateWallpaperBlurAmount(blur: Float) {

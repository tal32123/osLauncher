--- conflicted
+++ resolved
@@ -20,13 +20,9 @@
 import androidx.compose.runtime.*
 import androidx.compose.ui.Alignment
 import androidx.compose.ui.Modifier
-<<<<<<< HEAD
-import androidx.compose.ui.graphics.graphicsLayer
-=======
 import androidx.compose.ui.draw.alpha
 import androidx.compose.ui.draw.scale
 import androidx.compose.ui.graphics.Color
->>>>>>> e5f0ab13
 import androidx.compose.ui.input.pointer.pointerInput
 import androidx.compose.ui.layout.onGloballyPositioned
 import androidx.compose.ui.layout.onSizeChanged
@@ -251,7 +247,11 @@
     sectionIndex: SectionIndex,
     isEnabled: Boolean,
     modifier: Modifier = Modifier,
-    onScrollToIndex: (Int) -> Unit = {}
+    onScrollToIndex: (Int) -> Unit = {},
+    // Sidebar styling controls
+    activeScale: Float = 1.4f,
+    popOutDp: Float = 16f,
+    waveSpread: Float = 1.5f
 ) {
     val context = LocalContext.current
     val view = LocalView.current
@@ -349,6 +349,11 @@
             }
     ) {
         // Letter rail
+        // Determine active letter index for wave effect
+        val activeIndex = remember(state.currentLetter, sectionIndex) {
+            sectionIndex.sections.indexOfFirst { it.key == state.currentLetter }.takeIf { it >= 0 }
+        }
+
         Column(
             modifier = Modifier
                 .fillMaxSize()
@@ -356,11 +361,16 @@
             verticalArrangement = Arrangement.SpaceEvenly,
             horizontalAlignment = Alignment.CenterHorizontally
         ) {
-            sectionIndex.sections.forEach { section ->
+            sectionIndex.sections.forEachIndexed { idx, section ->
                 EnhancedAlphabetItem(
                     section = section,
                     isActive = isEnabled && state.currentLetter == section.key,
-                    isEnabled = isEnabled
+                    isEnabled = isEnabled,
+                    index = idx,
+                    activeIndex = activeIndex,
+                    activeScale = activeScale,
+                    popOutDp = popOutDp,
+                    waveSpread = waveSpread
                 )
             }
         }
@@ -398,26 +408,44 @@
 private fun EnhancedAlphabetItem(
     section: com.talauncher.domain.model.Section,
     isActive: Boolean,
-    isEnabled: Boolean
+    isEnabled: Boolean,
+    index: Int,
+    activeIndex: Int?,
+    activeScale: Float,
+    popOutDp: Float,
+    waveSpread: Float
 ) {
+    // Wave influence based on distance from active index
+    val distance = remember(activeIndex, index) {
+        activeIndex?.let { kotlin.math.abs(index - it) } ?: Int.MAX_VALUE
+    }
+    val influenceBase = remember(distance, waveSpread) {
+        if (activeIndex == null || distance == Int.MAX_VALUE) 0f
+        else if (waveSpread <= 0f) {
+            if (distance == 0) 1f else 0f
+        } else {
+            kotlin.math.exp(-distance / waveSpread)
+        }
+    }
+    val influence = if (!isEnabled) 0f else influenceBase
+
     val scale by animateFloatAsState(
-        targetValue = if (isActive) 1.5f else 1f,
-        animationSpec = tween(150),
+        targetValue = 1f + (activeScale - 1f) * influence,
+        animationSpec = tween(120),
         label = "letter_scale"
     )
 
     val offsetX by animateFloatAsState(
-        targetValue = if (isActive) -8f else 0f,
-        animationSpec = tween(150),
+        targetValue = -popOutDp * influence,
+        animationSpec = tween(120),
         label = "letter_offset"
     )
 
     val alpha by animateFloatAsState(
         targetValue = when {
             !isEnabled -> 0.3f
-            isActive -> 1f
-            else -> 0.6f
-        },
+            else -> 0.4f + 0.6f * influence
+        }.coerceIn(0.3f, 1f),
         animationSpec = tween(100),
         label = "letter_alpha"
     )

package com.talauncher.ui.settings

import androidx.compose.foundation.layout.*
import androidx.compose.foundation.shape.RoundedCornerShape
import androidx.compose.material3.*
import androidx.compose.runtime.*
import androidx.compose.ui.Modifier
import androidx.compose.ui.platform.testTag
import androidx.compose.ui.res.stringResource
import androidx.compose.ui.unit.dp
import com.talauncher.R
import com.talauncher.data.model.AppDisplayStyleOption
import com.talauncher.data.model.AppSectionLayoutOption
import com.talauncher.data.model.ColorPaletteOption
import com.talauncher.data.model.IconColorOption
import com.talauncher.data.model.ThemeModeOption
import com.talauncher.data.model.UiDensityOption
import com.talauncher.ui.components.*
import com.talauncher.ui.components.CollapsibleSection
import com.talauncher.ui.components.CollapsibleSectionContainer
import kotlin.math.roundToInt

@Composable
fun UIThemeSettingsScreen(
    backgroundColor: String,
    onUpdateBackgroundColor: (String) -> Unit,
    showWallpaper: Boolean,
    onToggleShowWallpaper: (Boolean) -> Unit,
    colorPalette: ColorPaletteOption,
    onUpdateColorPalette: (ColorPaletteOption) -> Unit,
    customColorOption: String?,
    onUpdateCustomColorOption: (String) -> Unit,
    customPrimaryColor: String?,
    onUpdateCustomPrimaryColor: (String) -> Unit,
    customSecondaryColor: String?,
    onUpdateCustomSecondaryColor: (String) -> Unit,
    themeMode: ThemeModeOption,
    onUpdateThemeMode: (ThemeModeOption) -> Unit,
    wallpaperBlurAmount: Float,
    onUpdateWallpaperBlur: (Float) -> Unit,
    backgroundOpacity: Float,
    onUpdateBackgroundOpacity: (Float) -> Unit,
    customWallpaperPath: String?,
    onPickCustomWallpaper: () -> Unit,
    enableGlassmorphism: Boolean,
    onToggleGlassmorphism: (Boolean) -> Unit,
    uiDensity: UiDensityOption,
    onUpdateUiDensity: (UiDensityOption) -> Unit,
    enableAnimations: Boolean,
    onToggleAnimations: (Boolean) -> Unit,
<<<<<<< HEAD
    // App Sections settings - Pinned Apps
    pinnedAppsLayout: AppSectionLayoutOption,
    onUpdatePinnedAppsLayout: (AppSectionLayoutOption) -> Unit,
    pinnedAppsDisplayStyle: AppDisplayStyleOption,
    onUpdatePinnedAppsDisplayStyle: (AppDisplayStyleOption) -> Unit,
    pinnedAppsIconColor: IconColorOption,
    onUpdatePinnedAppsIconColor: (IconColorOption) -> Unit,
    // App Sections settings - Recent Apps
    recentAppsLayout: AppSectionLayoutOption,
    onUpdateRecentAppsLayout: (AppSectionLayoutOption) -> Unit,
    recentAppsDisplayStyle: AppDisplayStyleOption,
    onUpdateRecentAppsDisplayStyle: (AppDisplayStyleOption) -> Unit,
    recentAppsIconColor: IconColorOption,
    onUpdateRecentAppsIconColor: (IconColorOption) -> Unit,
    recentAppsLimit: Int,
    onUpdateRecentAppsLimit: (Int) -> Unit,
    // App Sections settings - All Apps
    allAppsLayout: AppSectionLayoutOption,
    onUpdateAllAppsLayout: (AppSectionLayoutOption) -> Unit,
    allAppsDisplayStyle: AppDisplayStyleOption,
    onUpdateAllAppsDisplayStyle: (AppDisplayStyleOption) -> Unit,
    allAppsIconColor: IconColorOption,
    onUpdateAllAppsIconColor: (IconColorOption) -> Unit
=======
    // Sidebar (Alphabet index) customization
    sidebarActiveScale: Float,
    onUpdateSidebarActiveScale: (Float) -> Unit,
    sidebarPopOutDp: Int,
    onUpdateSidebarPopOutDp: (Int) -> Unit,
    sidebarWaveSpread: Float,
    onUpdateSidebarWaveSpread: (Float) -> Unit,
    fastScrollerActiveItemScale: Float,
    onUpdateFastScrollerActiveItemScale: (Float) -> Unit
>>>>>>> 45220242
) {
    val sections = listOf(
        CollapsibleSection(
            id = "theme_mode",
            title = stringResource(R.string.theme_mode_title)
        ) {
            ThemeModeContent(
                selectedMode = themeMode,
                onModeSelected = onUpdateThemeMode
            )
        },
        CollapsibleSection(
            id = "color_palette",
            title = stringResource(R.string.color_palette_title)
        ) {
            ColorPaletteSelector(
                selectedPalette = colorPalette,
                onPaletteSelected = onUpdateColorPalette,
                currentCustomColor = customColorOption,
                onCustomColorSelected = onUpdateCustomColorOption,
                currentCustomPrimaryColor = customPrimaryColor,
                currentCustomSecondaryColor = customSecondaryColor,
                onCustomPrimaryColorSelected = onUpdateCustomPrimaryColor,
                onCustomSecondaryColorSelected = onUpdateCustomSecondaryColor
            )
        },
        CollapsibleSection(
            id = "wallpaper",
            title = stringResource(R.string.wallpaper_settings_title)
        ) {
            WallpaperBackgroundContent(
                showWallpaper = showWallpaper,
                onToggleShowWallpaper = onToggleShowWallpaper,
                backgroundColor = backgroundColor,
                onUpdateBackgroundColor = onUpdateBackgroundColor,
                wallpaperBlurAmount = wallpaperBlurAmount,
                onUpdateWallpaperBlur = onUpdateWallpaperBlur,
                backgroundOpacity = backgroundOpacity,
                onUpdateBackgroundOpacity = onUpdateBackgroundOpacity,
                customWallpaperPath = customWallpaperPath,
                onPickCustomWallpaper = onPickCustomWallpaper
            )
        },
        CollapsibleSection(
            id = "visual_effects",
            title = stringResource(R.string.visual_effects_title)
        ) {
            VisualEffectsContent(
                enableGlassmorphism = enableGlassmorphism,
                onToggleGlassmorphism = onToggleGlassmorphism,
                enableAnimations = enableAnimations,
                onToggleAnimations = onToggleAnimations
            )
        },
        CollapsibleSection(
            id = "layout_density",
            title = stringResource(R.string.layout_density_title)
        ) {
            LayoutDensityContent(
                uiDensity = uiDensity,
                onUpdateUiDensity = onUpdateUiDensity
            )
        },
        CollapsibleSection(
<<<<<<< HEAD
            id = "pinned_apps",
            title = stringResource(R.string.settings_pinned_apps)
        ) {
            AppSectionContent(
                layout = pinnedAppsLayout,
                onUpdateLayout = onUpdatePinnedAppsLayout,
                displayStyle = pinnedAppsDisplayStyle,
                onUpdateDisplayStyle = onUpdatePinnedAppsDisplayStyle,
                iconColor = pinnedAppsIconColor,
                onUpdateIconColor = onUpdatePinnedAppsIconColor
            )
        },
        CollapsibleSection(
            id = "recent_apps",
            title = stringResource(R.string.settings_recent_apps)
        ) {
            AppSectionContent(
                layout = recentAppsLayout,
                onUpdateLayout = onUpdateRecentAppsLayout,
                displayStyle = recentAppsDisplayStyle,
                onUpdateDisplayStyle = onUpdateRecentAppsDisplayStyle,
                iconColor = recentAppsIconColor,
                onUpdateIconColor = onUpdateRecentAppsIconColor,
                showRecentAppsLimit = true,
                recentAppsLimit = recentAppsLimit,
                onUpdateRecentAppsLimit = onUpdateRecentAppsLimit
            )
        },
        CollapsibleSection(
            id = "all_apps",
            title = stringResource(R.string.settings_all_apps)
        ) {
            AppSectionContent(
                layout = allAppsLayout,
                onUpdateLayout = onUpdateAllAppsLayout,
                displayStyle = allAppsDisplayStyle,
                onUpdateDisplayStyle = onUpdateAllAppsDisplayStyle,
                iconColor = allAppsIconColor,
                onUpdateIconColor = onUpdateAllAppsIconColor
=======
            id = "sidebar",
            title = stringResource(R.string.settings_sidebar_title)
        ) {
            SidebarSettingsContent(
                activeScale = sidebarActiveScale,
                onActiveScaleChange = onUpdateSidebarActiveScale,
                popOutDp = sidebarPopOutDp,
                onPopOutDpChange = onUpdateSidebarPopOutDp,
                waveSpread = sidebarWaveSpread,
                onWaveSpreadChange = onUpdateSidebarWaveSpread,
                activeItemScale = fastScrollerActiveItemScale,
                onActiveItemScaleChange = onUpdateFastScrollerActiveItemScale
>>>>>>> 45220242
            )
        }
    )

    SettingsLazyColumn {
        item {
            CollapsibleSectionContainer(
                sections = sections,
                initialExpandedId = "theme_mode"
            )
        }
    }
}

@Composable
private fun ThemeModeContent(
    selectedMode: ThemeModeOption,
    onModeSelected: (ThemeModeOption) -> Unit
) {
    Text(
        text = stringResource(R.string.theme_mode_subtitle),
        style = MaterialTheme.typography.bodyMedium,
        color = MaterialTheme.colorScheme.onSurface
    )

    Spacer(modifier = Modifier.height(8.dp))

    Row(
        horizontalArrangement = Arrangement.spacedBy(8.dp)
    ) {
        ThemeModeOption.entries.forEach { mode ->
            FilterChip(
                selected = selectedMode == mode,
                onClick = { onModeSelected(mode) },
                label = { Text(mode.label) },
                modifier = Modifier.weight(1f)
            )
        }
    }
}

@Composable
private fun WallpaperBackgroundContent(
    showWallpaper: Boolean,
    onToggleShowWallpaper: (Boolean) -> Unit,
    backgroundColor: String,
    onUpdateBackgroundColor: (String) -> Unit,
    wallpaperBlurAmount: Float,
    onUpdateWallpaperBlur: (Float) -> Unit,
    backgroundOpacity: Float,
    onUpdateBackgroundOpacity: (Float) -> Unit,
    customWallpaperPath: String?,
    onPickCustomWallpaper: () -> Unit
) {
    var blurValue by remember(wallpaperBlurAmount) {
        mutableStateOf(wallpaperBlurAmount)
    }
    var opacityValue by remember(backgroundOpacity) {
        mutableStateOf(backgroundOpacity)
    }

    SettingItem(
        title = stringResource(R.string.settings_show_wallpaper_title),
        subtitle = stringResource(R.string.settings_show_wallpaper_subtitle),
        checked = showWallpaper,
        onCheckedChange = onToggleShowWallpaper,
        modifier = Modifier.testTag("show_wallpaper_switch")
    )

    if (showWallpaper) {
        SliderSetting(
            label = stringResource(R.string.wallpaper_blur_title),
            value = blurValue,
            onValueChange = { blurValue = it },
            valueRange = 0f..1f,
            onValueChangeFinished = {
                onUpdateWallpaperBlur(blurValue)
            },
            valueLabel = "${(blurValue * 100).toInt()}% blur",
            modifier = Modifier.testTag("wallpaper_blur_slider")
        )

        SliderSetting(
            label = stringResource(R.string.wallpaper_opacity_title),
            value = opacityValue,
            onValueChange = { opacityValue = it },
            valueRange = 0f..1f,
            onValueChangeFinished = {
                onUpdateBackgroundOpacity(opacityValue)
            },
            valueLabel = "${(opacityValue * 100).toInt()}% opacity"
        )

        Column(
            verticalArrangement = Arrangement.spacedBy(8.dp)
        ) {
            Text(
                text = stringResource(R.string.custom_wallpaper_title),
                style = MaterialTheme.typography.bodyMedium,
                color = MaterialTheme.colorScheme.onSurface
            )
            Row(
                horizontalArrangement = Arrangement.spacedBy(8.dp)
            ) {
                ModernButton(
                    onClick = onPickCustomWallpaper,
                    modifier = Modifier.weight(1f)
                ) {
                    Text(stringResource(R.string.custom_wallpaper_choose))
                }
            }
            if (customWallpaperPath != null) {
                Text(
                    text = stringResource(R.string.custom_wallpaper_using),
                    style = MaterialTheme.typography.labelSmall,
                    color = MaterialTheme.colorScheme.onSurfaceVariant
                )
            } else {
                Text(
                    text = stringResource(R.string.custom_wallpaper_system),
                    style = MaterialTheme.typography.labelSmall,
                    color = MaterialTheme.colorScheme.onSurfaceVariant
                )
            }
        }
    } else {
        Text(
            text = stringResource(R.string.settings_background_color),
            style = MaterialTheme.typography.bodyMedium,
            color = MaterialTheme.colorScheme.onSurface
        )

        ChipGrid(
            items = listOf(
                "system" to stringResource(R.string.settings_background_system),
                "black" to stringResource(R.string.settings_background_black),
                "white" to stringResource(R.string.settings_background_white)
            ),
            modifier = Modifier.fillMaxWidth()
        ) { (value, label) ->
            FilterChip(
                selected = backgroundColor == value,
                onClick = { onUpdateBackgroundColor(value) },
                label = {
                    Text(
                        text = label,
                        maxLines = 1,
                        softWrap = false
                    )
                }
            )
        }
    }
}

@Composable
private fun VisualEffectsContent(
    enableGlassmorphism: Boolean,
    onToggleGlassmorphism: (Boolean) -> Unit,
    enableAnimations: Boolean,
    onToggleAnimations: (Boolean) -> Unit
) {
    SettingItem(
        title = stringResource(R.string.glassmorphism_title),
        subtitle = stringResource(R.string.glassmorphism_subtitle),
        checked = enableGlassmorphism,
        onCheckedChange = onToggleGlassmorphism
    )

    SettingItem(
        title = stringResource(R.string.animations_title),
        subtitle = stringResource(R.string.animations_subtitle),
        checked = enableAnimations,
        onCheckedChange = onToggleAnimations
    )
}

@Composable
private fun LayoutDensityContent(
    uiDensity: UiDensityOption,
    onUpdateUiDensity: (UiDensityOption) -> Unit
) {
    Text(
        text = stringResource(R.string.ui_density_title),
        style = MaterialTheme.typography.bodyMedium,
        color = MaterialTheme.colorScheme.onSurface
    )

    ChipGrid(
        items = UiDensityOption.entries,
        modifier = Modifier.fillMaxWidth()
    ) { option ->
        FilterChip(
            selected = uiDensity == option,
            onClick = { onUpdateUiDensity(option) },
            label = {
                Text(
                    text = option.label,
                    maxLines = 1,
                    softWrap = false
                )
            }
        )
    }
}

@Composable
<<<<<<< HEAD
private fun AppSectionContent(
    layout: AppSectionLayoutOption,
    onUpdateLayout: (AppSectionLayoutOption) -> Unit,
    displayStyle: AppDisplayStyleOption,
    onUpdateDisplayStyle: (AppDisplayStyleOption) -> Unit,
    iconColor: IconColorOption,
    onUpdateIconColor: (IconColorOption) -> Unit,
    showRecentAppsLimit: Boolean = false,
    recentAppsLimit: Int = 0,
    onUpdateRecentAppsLimit: ((Int) -> Unit)? = null
) {
    // Layout Section
    Text(
        text = stringResource(R.string.settings_section_layout),
        style = MaterialTheme.typography.titleSmall,
        color = MaterialTheme.colorScheme.onSurface,
        modifier = Modifier.padding(bottom = 4.dp)
    )
    Text(
        text = stringResource(R.string.settings_section_layout_subtitle),
        style = MaterialTheme.typography.bodySmall,
        color = MaterialTheme.colorScheme.onSurfaceVariant,
        modifier = Modifier.padding(bottom = 8.dp)
    )

    Row(
        horizontalArrangement = Arrangement.spacedBy(8.dp)
    ) {
        AppSectionLayoutOption.entries.forEach { option ->
            FilterChip(
                selected = layout == option,
                onClick = { onUpdateLayout(option) },
                label = { Text(option.label) },
                modifier = Modifier.weight(1f)
            )
        }
    }

    Spacer(modifier = Modifier.height(16.dp))

    // Display Style Section
    Text(
        text = stringResource(R.string.settings_display_style),
        style = MaterialTheme.typography.titleSmall,
        color = MaterialTheme.colorScheme.onSurface,
        modifier = Modifier.padding(bottom = 4.dp)
    )
    Text(
        text = stringResource(R.string.settings_display_style_subtitle),
        style = MaterialTheme.typography.bodySmall,
        color = MaterialTheme.colorScheme.onSurfaceVariant,
        modifier = Modifier.padding(bottom = 8.dp)
    )

    Row(
        horizontalArrangement = Arrangement.spacedBy(8.dp)
    ) {
        AppDisplayStyleOption.entries.forEach { option ->
            FilterChip(
                selected = displayStyle == option,
                onClick = { onUpdateDisplayStyle(option) },
                label = { Text(option.label) },
                modifier = Modifier.weight(1f)
            )
        }
    }

    // Icon Color Section (only show if display style includes icons)
    if (displayStyle != AppDisplayStyleOption.TEXT_ONLY) {
        Spacer(modifier = Modifier.height(16.dp))

        Text(
            text = stringResource(R.string.settings_icon_color),
            style = MaterialTheme.typography.titleSmall,
            color = MaterialTheme.colorScheme.onSurface,
            modifier = Modifier.padding(bottom = 4.dp)
        )
        Text(
            text = stringResource(R.string.settings_icon_color_subtitle),
            style = MaterialTheme.typography.bodySmall,
            color = MaterialTheme.colorScheme.onSurfaceVariant,
            modifier = Modifier.padding(bottom = 8.dp)
        )

        Row(
            horizontalArrangement = Arrangement.spacedBy(8.dp)
        ) {
            IconColorOption.entries.forEach { option ->
                FilterChip(
                    selected = iconColor == option,
                    onClick = { onUpdateIconColor(option) },
                    label = { Text(option.label) },
                    modifier = Modifier.weight(1f)
                )
            }
        }
    }

    // Recent Apps Limit Slider (only for recent apps section)
    if (showRecentAppsLimit && onUpdateRecentAppsLimit != null) {
        Spacer(modifier = Modifier.height(16.dp))

        var recentAppsValue by remember(recentAppsLimit) {
            mutableStateOf(recentAppsLimit.toFloat())
        }

        val recentCount = recentAppsValue.roundToInt()
        val recentSummary = when {
            recentCount == 0 -> stringResource(R.string.settings_recent_apps_limit_hidden)
            recentCount == 1 -> stringResource(R.string.settings_recent_apps_limit_summary_single)
            else -> stringResource(R.string.settings_recent_apps_limit_summary_plural, recentCount)
        }

        SliderSetting(
            label = stringResource(R.string.settings_recent_apps_limit_title),
            value = recentAppsValue,
            onValueChange = { recentAppsValue = it },
            valueRange = 0f..10f,
            steps = 9,
            onValueChangeFinished = {
                onUpdateRecentAppsLimit(recentAppsValue.roundToInt())
            },
            valueLabel = recentSummary
=======
private fun SidebarSettingsContent(
    activeScale: Float,
    onActiveScaleChange: (Float) -> Unit,
    popOutDp: Int,
    onPopOutDpChange: (Int) -> Unit,
    waveSpread: Float,
    onWaveSpreadChange: (Float) -> Unit,
    activeItemScale: Float,
    onActiveItemScaleChange: (Float) -> Unit
) {
    SettingsSectionCard(title = stringResource(R.string.settings_sidebar_title)) {
        Text(
            text = stringResource(R.string.settings_sidebar_subtitle),
            style = MaterialTheme.typography.bodySmall,
            color = MaterialTheme.colorScheme.onSurfaceVariant
        )

        var scale by remember { mutableStateOf(activeScale) }
        SliderSetting(
            label = stringResource(R.string.settings_sidebar_active_scale),
            value = scale,
            onValueChange = { scale = it },
            valueRange = 1.0f..3.0f,
            onValueChangeFinished = { onActiveScaleChange(scale) },
            valueLabel = String.format("%.2fx", scale)
        )

        var popOut by remember { mutableStateOf(popOutDp.toFloat()) }
        SliderSetting(
            label = stringResource(R.string.settings_sidebar_popout),
            value = popOut,
            onValueChange = { popOut = it },
            valueRange = 0f..64f,
            onValueChangeFinished = { onPopOutDpChange(popOut.toInt()) },
            valueLabel = "${popOut.toInt()} dp"
        )

        var highlightScale by remember { mutableStateOf(activeItemScale) }
        SliderSetting(
            label = stringResource(R.string.settings_sidebar_highlight_scale),
            value = highlightScale,
            onValueChange = { highlightScale = it },
            valueRange = 1.0f..1.2f,
            onValueChangeFinished = { onActiveItemScaleChange(highlightScale) },
            valueLabel = String.format("%.2fx", highlightScale)
        )

        var spread by remember { mutableStateOf(waveSpread) }
        SliderSetting(
            label = stringResource(R.string.settings_sidebar_wave_spread),
            value = spread,
            onValueChange = { spread = it },
            valueRange = 0.0f..5.0f,
            onValueChangeFinished = { onWaveSpreadChange(spread) },
            valueLabel = String.format("%.2f", spread)
>>>>>>> 45220242
        )
    }
}<|MERGE_RESOLUTION|>--- conflicted
+++ resolved
@@ -48,7 +48,15 @@
     onUpdateUiDensity: (UiDensityOption) -> Unit,
     enableAnimations: Boolean,
     onToggleAnimations: (Boolean) -> Unit,
-<<<<<<< HEAD
+    // Sidebar (Alphabet index) customization
+    sidebarActiveScale: Float,
+    onUpdateSidebarActiveScale: (Float) -> Unit,
+    sidebarPopOutDp: Int,
+    onUpdateSidebarPopOutDp: (Int) -> Unit,
+    sidebarWaveSpread: Float,
+    onUpdateSidebarWaveSpread: (Float) -> Unit,
+    fastScrollerActiveItemScale: Float,
+    onUpdateFastScrollerActiveItemScale: (Float) -> Unit,
     // App Sections settings - Pinned Apps
     pinnedAppsLayout: AppSectionLayoutOption,
     onUpdatePinnedAppsLayout: (AppSectionLayoutOption) -> Unit,
@@ -72,17 +80,6 @@
     onUpdateAllAppsDisplayStyle: (AppDisplayStyleOption) -> Unit,
     allAppsIconColor: IconColorOption,
     onUpdateAllAppsIconColor: (IconColorOption) -> Unit
-=======
-    // Sidebar (Alphabet index) customization
-    sidebarActiveScale: Float,
-    onUpdateSidebarActiveScale: (Float) -> Unit,
-    sidebarPopOutDp: Int,
-    onUpdateSidebarPopOutDp: (Int) -> Unit,
-    sidebarWaveSpread: Float,
-    onUpdateSidebarWaveSpread: (Float) -> Unit,
-    fastScrollerActiveItemScale: Float,
-    onUpdateFastScrollerActiveItemScale: (Float) -> Unit
->>>>>>> 45220242
 ) {
     val sections = listOf(
         CollapsibleSection(
@@ -147,7 +144,21 @@
             )
         },
         CollapsibleSection(
-<<<<<<< HEAD
+            id = "sidebar",
+            title = stringResource(R.string.settings_sidebar_title)
+        ) {
+            SidebarSettingsContent(
+                activeScale = sidebarActiveScale,
+                onActiveScaleChange = onUpdateSidebarActiveScale,
+                popOutDp = sidebarPopOutDp,
+                onPopOutDpChange = onUpdateSidebarPopOutDp,
+                waveSpread = sidebarWaveSpread,
+                onWaveSpreadChange = onUpdateSidebarWaveSpread,
+                activeItemScale = fastScrollerActiveItemScale,
+                onActiveItemScaleChange = onUpdateFastScrollerActiveItemScale
+            )
+        },
+        CollapsibleSection(
             id = "pinned_apps",
             title = stringResource(R.string.settings_pinned_apps)
         ) {
@@ -187,20 +198,6 @@
                 onUpdateDisplayStyle = onUpdateAllAppsDisplayStyle,
                 iconColor = allAppsIconColor,
                 onUpdateIconColor = onUpdateAllAppsIconColor
-=======
-            id = "sidebar",
-            title = stringResource(R.string.settings_sidebar_title)
-        ) {
-            SidebarSettingsContent(
-                activeScale = sidebarActiveScale,
-                onActiveScaleChange = onUpdateSidebarActiveScale,
-                popOutDp = sidebarPopOutDp,
-                onPopOutDpChange = onUpdateSidebarPopOutDp,
-                waveSpread = sidebarWaveSpread,
-                onWaveSpreadChange = onUpdateSidebarWaveSpread,
-                activeItemScale = fastScrollerActiveItemScale,
-                onActiveItemScaleChange = onUpdateFastScrollerActiveItemScale
->>>>>>> 45220242
             )
         }
     )
@@ -408,7 +405,66 @@
 }
 
 @Composable
-<<<<<<< HEAD
+private fun SidebarSettingsContent(
+    activeScale: Float,
+    onActiveScaleChange: (Float) -> Unit,
+    popOutDp: Int,
+    onPopOutDpChange: (Int) -> Unit,
+    waveSpread: Float,
+    onWaveSpreadChange: (Float) -> Unit,
+    activeItemScale: Float,
+    onActiveItemScaleChange: (Float) -> Unit
+) {
+    SettingsSectionCard(title = stringResource(R.string.settings_sidebar_title)) {
+        Text(
+            text = stringResource(R.string.settings_sidebar_subtitle),
+            style = MaterialTheme.typography.bodySmall,
+            color = MaterialTheme.colorScheme.onSurfaceVariant
+        )
+
+        var scale by remember { mutableStateOf(activeScale) }
+        SliderSetting(
+            label = stringResource(R.string.settings_sidebar_active_scale),
+            value = scale,
+            onValueChange = { scale = it },
+            valueRange = 1.0f..3.0f,
+            onValueChangeFinished = { onActiveScaleChange(scale) },
+            valueLabel = String.format("%.2fx", scale)
+        )
+
+        var popOut by remember { mutableStateOf(popOutDp.toFloat()) }
+        SliderSetting(
+            label = stringResource(R.string.settings_sidebar_popout),
+            value = popOut,
+            onValueChange = { popOut = it },
+            valueRange = 0f..64f,
+            onValueChangeFinished = { onPopOutDpChange(popOut.toInt()) },
+            valueLabel = "${popOut.toInt()} dp"
+        )
+
+        var highlightScale by remember { mutableStateOf(activeItemScale) }
+        SliderSetting(
+            label = stringResource(R.string.settings_sidebar_highlight_scale),
+            value = highlightScale,
+            onValueChange = { highlightScale = it },
+            valueRange = 1.0f..1.2f,
+            onValueChangeFinished = { onActiveItemScaleChange(highlightScale) },
+            valueLabel = String.format("%.2fx", highlightScale)
+        )
+
+        var spread by remember { mutableStateOf(waveSpread) }
+        SliderSetting(
+            label = stringResource(R.string.settings_sidebar_wave_spread),
+            value = spread,
+            onValueChange = { spread = it },
+            valueRange = 0.0f..5.0f,
+            onValueChangeFinished = { onWaveSpreadChange(spread) },
+            valueLabel = String.format("%.2f", spread)
+        )
+    }
+}
+
+@Composable
 private fun AppSectionContent(
     layout: AppSectionLayoutOption,
     onUpdateLayout: (AppSectionLayoutOption) -> Unit,
@@ -532,63 +588,6 @@
                 onUpdateRecentAppsLimit(recentAppsValue.roundToInt())
             },
             valueLabel = recentSummary
-=======
-private fun SidebarSettingsContent(
-    activeScale: Float,
-    onActiveScaleChange: (Float) -> Unit,
-    popOutDp: Int,
-    onPopOutDpChange: (Int) -> Unit,
-    waveSpread: Float,
-    onWaveSpreadChange: (Float) -> Unit,
-    activeItemScale: Float,
-    onActiveItemScaleChange: (Float) -> Unit
-) {
-    SettingsSectionCard(title = stringResource(R.string.settings_sidebar_title)) {
-        Text(
-            text = stringResource(R.string.settings_sidebar_subtitle),
-            style = MaterialTheme.typography.bodySmall,
-            color = MaterialTheme.colorScheme.onSurfaceVariant
-        )
-
-        var scale by remember { mutableStateOf(activeScale) }
-        SliderSetting(
-            label = stringResource(R.string.settings_sidebar_active_scale),
-            value = scale,
-            onValueChange = { scale = it },
-            valueRange = 1.0f..3.0f,
-            onValueChangeFinished = { onActiveScaleChange(scale) },
-            valueLabel = String.format("%.2fx", scale)
-        )
-
-        var popOut by remember { mutableStateOf(popOutDp.toFloat()) }
-        SliderSetting(
-            label = stringResource(R.string.settings_sidebar_popout),
-            value = popOut,
-            onValueChange = { popOut = it },
-            valueRange = 0f..64f,
-            onValueChangeFinished = { onPopOutDpChange(popOut.toInt()) },
-            valueLabel = "${popOut.toInt()} dp"
-        )
-
-        var highlightScale by remember { mutableStateOf(activeItemScale) }
-        SliderSetting(
-            label = stringResource(R.string.settings_sidebar_highlight_scale),
-            value = highlightScale,
-            onValueChange = { highlightScale = it },
-            valueRange = 1.0f..1.2f,
-            onValueChangeFinished = { onActiveItemScaleChange(highlightScale) },
-            valueLabel = String.format("%.2fx", highlightScale)
-        )
-
-        var spread by remember { mutableStateOf(waveSpread) }
-        SliderSetting(
-            label = stringResource(R.string.settings_sidebar_wave_spread),
-            value = spread,
-            onValueChange = { spread = it },
-            valueRange = 0.0f..5.0f,
-            onValueChangeFinished = { onWaveSpreadChange(spread) },
-            valueLabel = String.format("%.2f", spread)
->>>>>>> 45220242
         )
     }
 }
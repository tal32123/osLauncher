--- conflicted
+++ resolved
@@ -87,7 +87,6 @@
                     uiDensity = settings?.uiDensity ?: UiDensityOption.COMPACT,
                     enableAnimations = settings?.enableAnimations ?: true,
                     customWallpaperPath = settings?.customWallpaperPath,
-<<<<<<< HEAD
 
                     // App section display settings
                     pinnedAppsLayout = settings?.pinnedAppsLayout ?: AppSectionLayoutOption.LIST,
@@ -102,12 +101,10 @@
                     allAppsDisplayStyle = settings?.allAppsDisplayStyle ?: AppDisplayStyleOption.ICON_AND_TEXT,
                     allAppsIconColor = settings?.allAppsIconColor ?: IconColorOption.ORIGINAL,
 
-=======
                     // Sidebar settings
                     sidebarActiveScale = settings?.sidebarActiveScale ?: 1.4f,
                     sidebarPopOutDp = settings?.sidebarPopOutDp ?: 16,
                     sidebarWaveSpread = settings?.sidebarWaveSpread ?: 1.5f,
->>>>>>> b7246131
                     availableApps = allInstalledApps,
                     isLoading = false
                 )
@@ -442,7 +439,6 @@
     val enableGlassmorphism: Boolean = true,
     val uiDensity: UiDensityOption = UiDensityOption.COMPACT,
     val enableAnimations: Boolean = true,
-<<<<<<< HEAD
     val customWallpaperPath: String? = null,
 
     // App section display settings
@@ -456,13 +452,10 @@
 
     val allAppsLayout: AppSectionLayoutOption = AppSectionLayoutOption.LIST,
     val allAppsDisplayStyle: AppDisplayStyleOption = AppDisplayStyleOption.ICON_AND_TEXT,
-    val allAppsIconColor: IconColorOption = IconColorOption.ORIGINAL
-=======
-    val customWallpaperPath: String? = null
-    ,
+    val allAppsIconColor: IconColorOption = IconColorOption.ORIGINAL,
+
     // Sidebar customization
     val sidebarActiveScale: Float = 1.4f,
     val sidebarPopOutDp: Int = 16,
     val sidebarWaveSpread: Float = 1.5f
->>>>>>> b7246131
 )